--- conflicted
+++ resolved
@@ -8,10 +8,6 @@
 
 [tool.poetry.dependencies]
 python = "^3.11"
-<<<<<<< HEAD
-nox = "^2022.11.21"
-=======
->>>>>>> bd18a3c9
 pydantic = "2.4.2"
 python-dateutil = "^2.8.2"
 tomlkit = "^0.12.1"
